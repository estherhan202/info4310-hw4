<!DOCTYPE html>
<html lang="en">
  <head>
    <meta charset="UTF-8" />
    <title>NFL Suspensions Visualization</title>
    <script src="https://d3js.org/d3.v7.min.js"></script>
    <style>
      body {
        font-family: sans-serif;
        margin: 0;
        padding: 20px;
        background: #f0f0f0;
      }

<<<<<<< HEAD
<head>
  <meta charset="UTF-8" />
  <title>NFL Suspensions Visualization</title>
  <script src="https://d3js.org/d3.v7.min.js"></script>
  <style>
    body {
      font-family: sans-serif;
      margin: 0;
      padding: 20px;
      background: #f0f0f0;
    }

    #container {
      max-width: 1200px;
      margin: 0 auto;
      background: white;
      border-radius: 8px;
      box-shadow: 0 0 10px rgba(0, 0, 0, 0.1);
      padding: 30px;
    }

    h1 {
      text-align: center;
      color: #013369;
      font-size: 24px;
      margin-bottom: 0;
    }

    .subtitle {
      text-align: center;
      font-style: italic;
      color: #4f5155;
      margin-bottom: 15px;
    }

    .control-panel {
      display: flex;
      flex-wrap: wrap;
      gap: 15px;
      justify-content: center;
      margin-bottom: 20px;
    }

    .control-panel label {
      font-weight: bold;
      margin-right: 5px;
    }

    .control-panel select {
      padding: 5px;
      font-size: 14px;
    }


    #visualization {
      display: flex;
      justify-content: center;
      align-items: center;
      width: 100%;
    }

    .tooltip {
      position: absolute;
      pointer-events: auto;
      background: white;
      border: 1px solid #ccc;
      font-size: 14px;
      padding: 15px;
      width: 320px;
      max-height: 300px;
      overflow-y: auto;
      z-index: 10;
      border-radius: 8px;
      box-shadow: 0 4px 16px rgba(0, 0, 0, 0.2);
      transition: all 0.3s ease;
    }

    .tooltip-header {
      display: flex;
      justify-content: space-between;
      align-items: center;
      font-weight: bold;
      margin-bottom: 10px;
      font-size: 16px;
      color: #013369;
      border-bottom: 1px solid #eee;
      padding-bottom: 5px;
    }

    .preview-header {
      display: flex;
      justify-content: space-between;
      align-items: center;
      font-weight: bold;
      margin-bottom: 10px;
      font-size: 16px;
      color: #013369;
      border-bottom: 1px solid #eee;
      padding-bottom: 5px;
    }

    .tooltip .close-btn {
      background: none;
      border: none;
      font-size: 18px;
      font-weight: bold;
      color: #d00;
      cursor: pointer;
    }

    .player-card {
      border: 1px solid #e0e0e0;
      border-radius: 8px;
      padding: 10px;
      margin-bottom: 10px;
      background-color: #f9f9f9;
      transition: background-color 0.3s ease;
    }

    .player-card:hover {
      background-color: #f0f0f0;
    }

    .player-card strong {
      display: block;
      color: #013369;
      font-size: 18px;
      border-bottom: 1px solid #e0e0e0;
      padding-bottom: 5px;
    }

    .player-card div {
      margin-bottom: 3px;
      line-height: 1.5;
    }

    .player-card em {
      color: #666;
      margin-right: 5px;
    }

    .player-card a {
      color: #1e40af;
      text-decoration: none;
      transition: color 0.3s ease;
      word-break: break-all;
      display: inline-block;
      max-width: 100%;
    }

    .player-card a:hover {
      color: #3b82f6;
      text-decoration: underline;
    }
  </style>
</head>

<body>
  <div id="container">
    <h1>NFL Suspensions: Punishment Severity vs. Offense Type</h1>
    <div class="subtitle">
      Analyzing how different violations are penalized across the league
    </div>
=======
      #container {
        max-width: 1200px;
        margin: 0 auto;
        background: white;
        border-radius: 8px;
        box-shadow: 0 0 10px rgba(0, 0, 0, 0.1);
        padding: 30px;
      }
>>>>>>> 400d71ee

      h1 {
        text-align: center;
        color: #013369;
        font-size: 24px;
        margin-bottom: 0;
      }

      .subtitle {
        text-align: center;
        font-style: italic;
        color: #4f5155;
        margin-bottom: 15px;
      }

      .control-panel {
        display: flex;
        flex-wrap: wrap;
        gap: 15px;
        justify-content: center;
        margin-bottom: 20px;
      }

      .control-panel label {
        font-weight: bold;
        margin-right: 5px;
      }

      .control-panel select {
        padding: 5px;
        font-size: 14px;
      }

      .gradient-legend {
        display: flex;
        justify-content: center;
        flex-direction: column;
        right: 200px;
        padding: 15px;
        position: absolute;
        gap: 15px;
        margin-bottom: 20px;
        margin-top: 20px;
        border-style: solid;
        border-color: #939393;
      }

      /* Rest of the existing styles remain the same */
      .legend-section {
        display: flex;
        flex-direction: column;
        align-items: center;
        gap: 5px;
      }

      .gradient-container {
        width: 150px;
        height: 15px;
        border: 1px solid #ccc;
        border-radius: 10px;
      }

      .drug-gradient {
        background: linear-gradient(to right, #fca5a5, #b91c1c);
      }

      .conduct-gradient {
        background: linear-gradient(to right, #93c5fd, #1e3a8a);
      }

      .legend-text {
        display: flex;
        justify-content: space-between;
        width: 200px;
        font-size: 12px;
        color: #666;
      }

      .category-title {
        font-style: italic;
        font-size: medium;
      }

      #visualization {
        display: flex;
        justify-content: center;
        align-items: center;
        width: 100%;
      }

      .tooltip {
        position: absolute;
        pointer-events: auto;
        background: white;
        border: 1px solid #ccc;
        font-size: 14px;
        padding: 15px;
        width: 320px;
        max-height: 300px;
        overflow-y: auto;
        z-index: 10;
        border-radius: 8px;
        box-shadow: 0 4px 16px rgba(0, 0, 0, 0.2);
        transition: all 0.3s ease;
      }

      .tooltip-header {
        display: flex;
        justify-content: space-between;
        align-items: center;
        font-weight: bold;
        margin-bottom: 10px;
        font-size: 16px;
        color: #013369;
        border-bottom: 1px solid #eee;
        padding-bottom: 5px;
      }

      .preview-header {
        display: flex;
        justify-content: space-between;
        align-items: center;
        font-weight: bold;
        margin-bottom: 10px;
        font-size: 16px;
        color: #013369;
        border-bottom: 1px solid #eee;
        padding-bottom: 5px;
      }

      .tooltip .close-btn {
        background: none;
        border: none;
        font-size: 18px;
        font-weight: bold;
        color: #d00;
        cursor: pointer;
      }

      .player-card {
        border: 1px solid #e0e0e0;
        border-radius: 8px;
        padding: 10px;
        margin-bottom: 10px;
        background-color: #f9f9f9;
        transition: background-color 0.3s ease;
      }

      .player-card:hover {
        background-color: #f0f0f0;
      }

      .player-card strong {
        display: block;
        color: #013369;
        font-size: 18px;
        border-bottom: 1px solid #e0e0e0;
        padding-bottom: 5px;
      }

      .player-card div {
        margin-bottom: 3px;
        line-height: 1.5;
      }

      .player-card em {
        color: #666;
        margin-right: 5px;
      }

      .player-card a {
        color: #1e40af;
        text-decoration: none;
        transition: color 0.3s ease;
        word-break: break-all;
        display: inline-block;
        max-width: 100%;
      }

      .player-card a:hover {
        color: #3b82f6;
        text-decoration: underline;
      }
    </style>
  </head>

  <body>
    <div id="container">
      <h1>NFL Suspensions: Punishment Severity vs. Offense Type</h1>
      <div class="subtitle">
        Analyzing how different violations are penalized across the league
      </div>

<<<<<<< HEAD
    <div id="visualization"></div>
  </div>

  <script>
    const width = 900;
    const height = 350;
    const margin = { top: 60, right: 40, bottom: 140, left: 70 };

    const svg = d3
      .select("#visualization")
      .append("svg")
      .attr("width", width + margin.left + margin.right)
      .attr("height", height + margin.top + margin.bottom)
      .append("g")
      .attr("transform", `translate(${margin.left},${margin.top})`);

    let originalData;

    // Load and process CSV
    d3.csv("NFL Suspensions Data.csv").then((data) => {
      originalData = cleanData(data);
      populateTeamDropdown(originalData);
      updateVis(originalData);
    });

    function cleanData(data) {
      return data
        .map((d) => {
          const games = d.games === "Indef." ? 40 : +d.games;
          let category, subCategory;

          if (d.category.includes("PEDs")) {
            category = "Drug Violations";
            subCategory = d.category.includes("repeated")
              ? "PEDs, more than once"
              : "PEDs";
          } else if (d.category.includes("Substance abuse")) {
            category = "Drug Violations";
            subCategory = d.category.includes("repeated")
              ? "Substance abuse, more than once"
              : "Substance abuse";
          } else if (d.category.includes("In-game violence")) {
            category = "Conduct Violations";
            subCategory = "In-game violence";
          } else if (d.category.includes("Personal conduct")) {
            category = "Conduct Violations";
            subCategory = "Personal conduct";
          } else {
            return null;
          }
=======
      <div class="control-panel" id="filters">
        <div>
          <label for="year-filter">Year Range:</label>
          <select id="year-filter">
            <option value="all">All Years</option>
            <option value="2010-2014">2010-2014</option>
            <option value="2000-2009">2000-2009</option>
            <option value="1990-1999">1990-1999</option>
            <option value="1980-1989">1980-1989</option>
          </select>
        </div>

        <div>
          <label for="length-filter">Suspension Length:</label>
          <select id="length-filter">
            <option value="all">All Lengths</option>
            <option value="short">Short (1-4 games)</option>
            <option value="medium">Medium (5-10 games)</option>
            <option value="long">Long (10+ games)</option>
          </select>
        </div>

        <div>
          <label for="team-filter">Team:</label>
          <select id="team-filter">
            <option value="all">All Teams</option>
          </select>
        </div>
      </div>

      <div class="gradient-legend">
        <div class="legend-section">
          <div class="category-title">Drug Violations</div>
          <div class="gradient-container drug-gradient"></div>
          <div class="legend-text">
            <span>1-2 Players</span>
            <span>10+ Players</span>
          </div>
        </div>
        <div class="legend-section">
          <div class="category-title">Conduct Violations</div>
          <div class="gradient-container conduct-gradient"></div>
          <div class="legend-text">
            <span>1-2 Players</span>
            <span>10+ Players</span>
          </div>
        </div>
      </div>

      <div id="visualization"></div>
    </div>
>>>>>>> 400d71ee

    <script>
      const width = 900;
      const height = 350;
      const margin = { top: 60, right: 40, bottom: 140, left: 70 };

      const svg = d3
        .select("#visualization")
        .append("svg")
        .attr("width", width + margin.left + margin.right)
        .attr("height", height + margin.top + margin.bottom)
        .append("g")
        .attr("transform", `translate(${margin.left},${margin.top})`);

      let originalData;

      // Load and process CSV
      d3.csv("NFL Suspensions Data.csv").then((data) => {
        originalData = cleanData(data);
        populateTeamDropdown(originalData);
        updateVis(originalData);
      });

      function cleanData(data) {
        return data
          .map((d) => {
            const games = d.games === "Indef." ? 40 : +d.games;
            let category, subCategory;

            if (d.category.includes("PEDs")) {
              category = "Drug Violations";
              subCategory = d.category.includes("repeated")
                ? "PEDs, more than once"
                : "PEDs";
            } else if (d.category.includes("Substance abuse")) {
              category = "Drug Violations";
              subCategory = d.category.includes("repeated")
                ? "Substance abuse, more than once"
                : "Substance abuse";
            } else if (d.category.includes("In-game violence")) {
              category = "Conduct Violations";
              subCategory = "In-game violence";
            } else if (d.category.includes("Personal conduct")) {
              category = "Conduct Violations";
              subCategory = "Personal conduct";
            } else {
              return null;
            }

            return {
              name: d.name,
              team: d.team,
              games: games,
              year: +d.year,
              description: d.desc,
              category: category,
              subCategory: subCategory,
              source: d.source,
            };
          })
          .filter((d) => d);
      }

      function populateTeamDropdown(data) {
        const teams = Array.from(new Set(data.map((d) => d.team))).sort();
        const teamSelect = d3.select("#team-filter");
        teams.forEach((team) => {
          teamSelect.append("option").attr("value", team).text(team);
        });
      }

      function applyFilters(data) {
        const yearVal = d3.select("#year-filter").property("value");
        const lengthVal = d3.select("#length-filter").property("value");
        const teamVal = d3.select("#team-filter").property("value");

        return data.filter((d) => {
          let pass = true;

          if (yearVal !== "all") {
            const [start, end] = yearVal.split("-").map(Number);
            pass = pass && d.year >= start && d.year <= end;
          }

<<<<<<< HEAD
        return pass;
      });
    }

    function updateVis(data) {
      svg.selectAll("*").remove();

      const filtered = applyFilters(data);

      const x = d3
        .scaleBand()
        .domain([...new Set(filtered.map(d => d.subCategory))])
        .range([0, width])
        .padding(0.3);

      const maxGameInFiltered = d3.max(filtered, d => d.games);
      const includeIndef = filtered.some(d => d.games === 40);
      const yMax = includeIndef ? 40 : Math.ceil(maxGameInFiltered / 10) * 10;

      const y = d3.scaleLog().domain([1, yMax]).range([height, 0]);

      svg.append("g")
        .attr("transform", `translate(0,${height})`)
        .call(d3.axisBottom(x))
        .selectAll("text")
        .attr("transform", "rotate(-40)")
        .style("text-anchor", "end");

      const yAxis = d3.axisLeft(y)
        .tickValues(d3.range(0, yMax + 1, 5))
        .tickFormat(d => (d === 40 ? "Indef." : d));

      svg.append("g").call(yAxis);

      // Y-axis label
      svg.append("text")
        .attr("transform", `rotate(-90)`)
        .attr("x", -height / 2)
        .attr("y", -50)
        .attr("text-anchor", "middle")
        .attr("font-size", "14px")
        .text("Number of Games Suspended");

      // X-axis label
      svg.append("text")
        .attr("x", width / 2)
        .attr("y", height + 90)
        .attr("text-anchor", "middle")
        .attr("font-size", "14px")
        .text("Violation Categories");

      // Group data by (subCategory, games)
      const groupMap = new Map();
      filtered.forEach(d => {
        const key = `${d.subCategory}|${d.games}`;
        if (!groupMap.has(key)) groupMap.set(key, []);
        groupMap.get(key).push(d);
      });
=======
          if (lengthVal !== "all") {
            if (lengthVal === "short") pass = pass && d.games <= 4;
            if (lengthVal === "medium")
              pass = pass && d.games >= 5 && d.games <= 10;
            if (lengthVal === "long") pass = pass && d.games > 10;
          }
>>>>>>> 400d71ee

          if (teamVal !== "all") {
            pass = pass && d.team === teamVal;
          }

<<<<<<< HEAD
      // Log scale for circle size
      const sizeScale = d3.scaleLog()
        .domain([1, d3.max([...groupMap.values()].map(g => g.length))])
        .range([5, 20]);

      groupMap.forEach((group, key) => {
        const [subCategory, gamesStr] = key.split("|");
        const games = +gamesStr;
        const d = group[0];
        const count = group.length;
        const xPos = x(subCategory) + x.bandwidth() / 2;
        const yPos = y(games);

        svg.append("circle")
          .attr("cx", xPos)
          .attr("cy", yPos)
          .attr("r", sizeScale(count))
          .attr("fill", "orange")
          .attr("opacity", 0.7)
          .on("mouseover", function (event) {
            d3.select(this).attr("stroke", "#FFB612").attr("stroke-width", 2).attr("fill", "red");
            d3.selectAll(".hover-tooltip").remove();

            const matches = filtered.filter(item => item.subCategory === d.subCategory && item.games === d.games);

            d3.select("body").append("div")
              .attr("class", "tooltip hover-tooltip")
              .style("left", `${event.pageX + 10}px`)
              .style("top", `${event.pageY - 30}px`)
              .html(`
=======
          return pass;
        });
      }

      function updateVis(data) {
        svg.selectAll("*").remove();

        const filtered = applyFilters(data);

        const y = d3
          .scaleBand()
          .domain([...new Set(filtered.map((d) => d.subCategory))])
          .range([0, height]) // correct vertical range
          .padding(0.3);

        const maxGameInFiltered = d3.max(filtered, (d) => d.games);
        const includeIndef = filtered.some((d) => d.games === 40);
        const yMax = includeIndef ? 40 : Math.ceil(maxGameInFiltered / 10) * 10;
        const x = d3.scaleLinear().domain([0, yMax]).range([0, width]); // horizontal range

        svg
          .append("g")
          .attr("transform", `translate(0,${height})`)
          .call(d3.axisBottom(x));

        const xAxis = d3
          .axisLeft(y)
          .tickValues(d3.range(0, yMax + 1, 5))
          .tickFormat((d) => (d === 40 ? "Indef." : d));

        svg.append("g").call(d3.axisLeft(y));

        // Y-axis label
        svg
          .append("text")
          .attr("x", -height / 2)
          .attr("y", -50)
          .attr("text-anchor", "middle")
          .attr("font-size", "14px")
          .attr("transform", "rotate(-90)")
          .text("Violation Categories");

        // X-axis label
        svg
          .append("text")
          .attr("x", width / 2)
          .attr("y", height + 50)
          .attr("text-anchor", "middle")
          .attr("font-size", "14px")
          .text("Number of Games Suspended");

        // Group data by (subCategory, games)
        const groupMap = new Map();
        filtered.forEach((d) => {
          const key = `${d.subCategory}|${d.games}`;
          if (!groupMap.has(key)) groupMap.set(key, []);
          groupMap.get(key).push(d);
        });

        // Find max count per subCategory
        const maxCountsBySubCategory = {};
        groupMap.forEach((group, key) => {
          const [subCategory] = key.split("|");
          if (
            !maxCountsBySubCategory[subCategory] ||
            group.length > maxCountsBySubCategory[subCategory]
          ) {
            maxCountsBySubCategory[subCategory] = group.length;
          }
        });

        // Log scale for circle size
        const sizeScale = d3
          .scaleLog()
          .domain([1, d3.max([...groupMap.values()].map((g) => g.length))])
          .range([5, 20]);

        // Draw circles
        groupMap.forEach((group, key) => {
          const [subCategory, gamesStr] = key.split("|");
          const games = +gamesStr;
          const d = group[0]; // Use first element for category/team info
          const count = group.length;
          const xPos = x(games);
          const yPos = y(subCategory) + y.bandwidth() / 2;

          svg
            .append("circle")
            .attr("cx", xPos)
            .attr("cy", yPos)
            .attr("r", sizeScale(count))
            .attr("fill", "#013369")
            .attr("opacity", 0.7)
            .on("mouseover", function (event) {
              d3.select(this).attr("stroke", "#FFB612").attr("stroke-width", 2);
              d3.selectAll(".hover-tooltip").remove();

              const matches = filtered.filter(
                (item) =>
                  item.subCategory === d.subCategory && item.games === d.games
              );

              d3
                .select("body")
                .append("div")
                .attr("class", "tooltip hover-tooltip")
                .style("left", `${event.pageX + 10}px`)
                .style("top", `${event.pageY - 30}px`).html(`
>>>>>>> 400d71ee
                        <div class="preview-header">${d.subCategory}</div>
                        <div><strong>Games Suspended:</strong> ${
                          d.games === 40 ? "Indefinite" : d.games
                        }</div>
                        <div><strong>Players:</strong> ${matches.length}</div>
                    `);
<<<<<<< HEAD
          })
          .on("mouseout", function () {
            d3.select(this).attr("stroke", null).attr("fill", "orange");
            d3.selectAll(".hover-tooltip").remove();
          })
          .on("click", function (event) {
            showTooltip(event, d, filtered);
          });
      });
    }
=======
            })
            .on("mouseout", function () {
              d3.select(this).attr("stroke", null);
              d3.selectAll(".hover-tooltip").remove();
            })
            .on("click", function (event) {
              showTooltip(event, d, filtered);
            });
        });
      }
>>>>>>> 400d71ee

      function showTooltip(event, d, data) {
        d3.selectAll(".tooltip").remove();

        const matches = data.filter(
          (item) => item.subCategory === d.subCategory && item.games === d.games
        );

        const tooltip = d3
          .select("body")
          .append("div")
          .attr("class", "tooltip click-tooltip")
          .style("left", `${event.pageX + 10}px`)
          .style("top", `${event.pageY - 30}px`);

        // Header with count
        tooltip.html(`
        <div class="tooltip-header">
          ${d.subCategory} (${d.games === 40 ? "Indef." : d.games} ${
          d.games === 1 ? "game" : "games"
        })

          <button class="close-btn" id="close-tooltip">&times;</button>
        </div>
        <div style="margin-bottom: 10px;"><strong>Total players:</strong> ${
          matches.length
        }</div>
      `);

        // Add player cards
        matches.forEach((item) => {
          console.log(item);
          tooltip.append("div").attr("class", "player-card").html(`
          <strong>${item.name}</strong>
          <div><em>Team:</em> ${item.team}</div>
          <div><em>Year:</em> ${item.year}</div>
          <div><em>Description:</em> ${item.description}</div>
          <div><em>Source:</em> <a href="${item.source}" target="_blank">${item.source}</a></div>
        `);
        });

        // Close button inside the tooltip
        d3.select("#close-tooltip").on("click", () => {
          tooltip.remove();
          document.removeEventListener("click", outsideClickListener);
        });

        // Add outside click listener
        setTimeout(() => {
          document.addEventListener("click", outsideClickListener);
        }, 0);

        function outsideClickListener(event) {
          const isInside = tooltip.node().contains(event.target);
          if (!isInside) {
            tooltip.remove();
            document.removeEventListener("click", outsideClickListener);
          }
        }
      }

      // Event listeners
      d3.selectAll("select").on("change", () => updateVis(originalData));
    </script>
  </body>
</html><|MERGE_RESOLUTION|>--- conflicted
+++ resolved
@@ -1,18 +1,6 @@
 <!DOCTYPE html>
 <html lang="en">
-  <head>
-    <meta charset="UTF-8" />
-    <title>NFL Suspensions Visualization</title>
-    <script src="https://d3js.org/d3.v7.min.js"></script>
-    <style>
-      body {
-        font-family: sans-serif;
-        margin: 0;
-        padding: 20px;
-        background: #f0f0f0;
-      }
-
-<<<<<<< HEAD
+
 <head>
   <meta charset="UTF-8" />
   <title>NFL Suspensions Visualization</title>
@@ -66,6 +54,55 @@
       font-size: 14px;
     }
 
+    .gradient-legend {
+      display: flex;
+      justify-content: center;
+      flex-direction: column;
+      right: 200px;
+      padding: 15px;
+      position: absolute;
+      gap: 15px;
+      margin-bottom: 20px;
+      margin-top: 20px;
+      border-style: solid;
+      border-color: #939393;
+    }
+
+    /* Rest of the existing styles remain the same */
+    .legend-section {
+      display: flex;
+      flex-direction: column;
+      align-items: center;
+      gap: 5px;
+    }
+
+    .gradient-container {
+      width: 150px;
+      height: 15px;
+      border: 1px solid #ccc;
+      border-radius: 10px;
+    }
+
+    .drug-gradient {
+      background: linear-gradient(to right, #fca5a5, #b91c1c);
+    }
+
+    .conduct-gradient {
+      background: linear-gradient(to right, #93c5fd, #1e3a8a);
+    }
+
+    .legend-text {
+      display: flex;
+      justify-content: space-between;
+      width: 200px;
+      font-size: 12px;
+      color: #666;
+    }
+
+    .category-title {
+      font-style: italic;
+      font-size: medium;
+    }
 
     #visualization {
       display: flex;
@@ -176,210 +213,56 @@
     <div class="subtitle">
       Analyzing how different violations are penalized across the league
     </div>
-=======
-      #container {
-        max-width: 1200px;
-        margin: 0 auto;
-        background: white;
-        border-radius: 8px;
-        box-shadow: 0 0 10px rgba(0, 0, 0, 0.1);
-        padding: 30px;
-      }
->>>>>>> 400d71ee
-
-      h1 {
-        text-align: center;
-        color: #013369;
-        font-size: 24px;
-        margin-bottom: 0;
-      }
-
-      .subtitle {
-        text-align: center;
-        font-style: italic;
-        color: #4f5155;
-        margin-bottom: 15px;
-      }
-
-      .control-panel {
-        display: flex;
-        flex-wrap: wrap;
-        gap: 15px;
-        justify-content: center;
-        margin-bottom: 20px;
-      }
-
-      .control-panel label {
-        font-weight: bold;
-        margin-right: 5px;
-      }
-
-      .control-panel select {
-        padding: 5px;
-        font-size: 14px;
-      }
-
-      .gradient-legend {
-        display: flex;
-        justify-content: center;
-        flex-direction: column;
-        right: 200px;
-        padding: 15px;
-        position: absolute;
-        gap: 15px;
-        margin-bottom: 20px;
-        margin-top: 20px;
-        border-style: solid;
-        border-color: #939393;
-      }
-
-      /* Rest of the existing styles remain the same */
-      .legend-section {
-        display: flex;
-        flex-direction: column;
-        align-items: center;
-        gap: 5px;
-      }
-
-      .gradient-container {
-        width: 150px;
-        height: 15px;
-        border: 1px solid #ccc;
-        border-radius: 10px;
-      }
-
-      .drug-gradient {
-        background: linear-gradient(to right, #fca5a5, #b91c1c);
-      }
-
-      .conduct-gradient {
-        background: linear-gradient(to right, #93c5fd, #1e3a8a);
-      }
-
-      .legend-text {
-        display: flex;
-        justify-content: space-between;
-        width: 200px;
-        font-size: 12px;
-        color: #666;
-      }
-
-      .category-title {
-        font-style: italic;
-        font-size: medium;
-      }
-
-      #visualization {
-        display: flex;
-        justify-content: center;
-        align-items: center;
-        width: 100%;
-      }
-
-      .tooltip {
-        position: absolute;
-        pointer-events: auto;
-        background: white;
-        border: 1px solid #ccc;
-        font-size: 14px;
-        padding: 15px;
-        width: 320px;
-        max-height: 300px;
-        overflow-y: auto;
-        z-index: 10;
-        border-radius: 8px;
-        box-shadow: 0 4px 16px rgba(0, 0, 0, 0.2);
-        transition: all 0.3s ease;
-      }
-
-      .tooltip-header {
-        display: flex;
-        justify-content: space-between;
-        align-items: center;
-        font-weight: bold;
-        margin-bottom: 10px;
-        font-size: 16px;
-        color: #013369;
-        border-bottom: 1px solid #eee;
-        padding-bottom: 5px;
-      }
-
-      .preview-header {
-        display: flex;
-        justify-content: space-between;
-        align-items: center;
-        font-weight: bold;
-        margin-bottom: 10px;
-        font-size: 16px;
-        color: #013369;
-        border-bottom: 1px solid #eee;
-        padding-bottom: 5px;
-      }
-
-      .tooltip .close-btn {
-        background: none;
-        border: none;
-        font-size: 18px;
-        font-weight: bold;
-        color: #d00;
-        cursor: pointer;
-      }
-
-      .player-card {
-        border: 1px solid #e0e0e0;
-        border-radius: 8px;
-        padding: 10px;
-        margin-bottom: 10px;
-        background-color: #f9f9f9;
-        transition: background-color 0.3s ease;
-      }
-
-      .player-card:hover {
-        background-color: #f0f0f0;
-      }
-
-      .player-card strong {
-        display: block;
-        color: #013369;
-        font-size: 18px;
-        border-bottom: 1px solid #e0e0e0;
-        padding-bottom: 5px;
-      }
-
-      .player-card div {
-        margin-bottom: 3px;
-        line-height: 1.5;
-      }
-
-      .player-card em {
-        color: #666;
-        margin-right: 5px;
-      }
-
-      .player-card a {
-        color: #1e40af;
-        text-decoration: none;
-        transition: color 0.3s ease;
-        word-break: break-all;
-        display: inline-block;
-        max-width: 100%;
-      }
-
-      .player-card a:hover {
-        color: #3b82f6;
-        text-decoration: underline;
-      }
-    </style>
-  </head>
-
-  <body>
-    <div id="container">
-      <h1>NFL Suspensions: Punishment Severity vs. Offense Type</h1>
-      <div class="subtitle">
-        Analyzing how different violations are penalized across the league
+
+    <div class="control-panel" id="filters">
+      <div>
+        <label for="year-filter">Year Range:</label>
+        <select id="year-filter">
+          <option value="all">All Years</option>
+          <option value="2010-2014">2010-2014</option>
+          <option value="2000-2009">2000-2009</option>
+          <option value="1990-1999">1990-1999</option>
+          <option value="1980-1989">1980-1989</option>
+        </select>
       </div>
 
-<<<<<<< HEAD
+      <div>
+        <label for="length-filter">Suspension Length:</label>
+        <select id="length-filter">
+          <option value="all">All Lengths</option>
+          <option value="short">Short (1-4 games)</option>
+          <option value="medium">Medium (5-10 games)</option>
+          <option value="long">Long (10+ games)</option>
+        </select>
+      </div>
+
+      <div>
+        <label for="team-filter">Team:</label>
+        <select id="team-filter">
+          <option value="all">All Teams</option>
+        </select>
+      </div>
+    </div>
+
+    <div class="gradient-legend">
+      <div class="legend-section">
+        <div class="category-title">Drug Violations</div>
+        <div class="gradient-container drug-gradient"></div>
+        <div class="legend-text">
+          <span>1-2 Players</span>
+          <span>10+ Players</span>
+        </div>
+      </div>
+      <div class="legend-section">
+        <div class="category-title">Conduct Violations</div>
+        <div class="gradient-container conduct-gradient"></div>
+        <div class="legend-text">
+          <span>1-2 Players</span>
+          <span>10+ Players</span>
+        </div>
+      </div>
+    </div>
+
     <div id="visualization"></div>
   </div>
 
@@ -430,144 +313,53 @@
           } else {
             return null;
           }
-=======
-      <div class="control-panel" id="filters">
-        <div>
-          <label for="year-filter">Year Range:</label>
-          <select id="year-filter">
-            <option value="all">All Years</option>
-            <option value="2010-2014">2010-2014</option>
-            <option value="2000-2009">2000-2009</option>
-            <option value="1990-1999">1990-1999</option>
-            <option value="1980-1989">1980-1989</option>
-          </select>
-        </div>
-
-        <div>
-          <label for="length-filter">Suspension Length:</label>
-          <select id="length-filter">
-            <option value="all">All Lengths</option>
-            <option value="short">Short (1-4 games)</option>
-            <option value="medium">Medium (5-10 games)</option>
-            <option value="long">Long (10+ games)</option>
-          </select>
-        </div>
-
-        <div>
-          <label for="team-filter">Team:</label>
-          <select id="team-filter">
-            <option value="all">All Teams</option>
-          </select>
-        </div>
-      </div>
-
-      <div class="gradient-legend">
-        <div class="legend-section">
-          <div class="category-title">Drug Violations</div>
-          <div class="gradient-container drug-gradient"></div>
-          <div class="legend-text">
-            <span>1-2 Players</span>
-            <span>10+ Players</span>
-          </div>
-        </div>
-        <div class="legend-section">
-          <div class="category-title">Conduct Violations</div>
-          <div class="gradient-container conduct-gradient"></div>
-          <div class="legend-text">
-            <span>1-2 Players</span>
-            <span>10+ Players</span>
-          </div>
-        </div>
-      </div>
-
-      <div id="visualization"></div>
-    </div>
->>>>>>> 400d71ee
-
-    <script>
-      const width = 900;
-      const height = 350;
-      const margin = { top: 60, right: 40, bottom: 140, left: 70 };
-
-      const svg = d3
-        .select("#visualization")
-        .append("svg")
-        .attr("width", width + margin.left + margin.right)
-        .attr("height", height + margin.top + margin.bottom)
-        .append("g")
-        .attr("transform", `translate(${margin.left},${margin.top})`);
-
-      let originalData;
-
-      // Load and process CSV
-      d3.csv("NFL Suspensions Data.csv").then((data) => {
-        originalData = cleanData(data);
-        populateTeamDropdown(originalData);
-        updateVis(originalData);
-      });
-
-      function cleanData(data) {
-        return data
-          .map((d) => {
-            const games = d.games === "Indef." ? 40 : +d.games;
-            let category, subCategory;
-
-            if (d.category.includes("PEDs")) {
-              category = "Drug Violations";
-              subCategory = d.category.includes("repeated")
-                ? "PEDs, more than once"
-                : "PEDs";
-            } else if (d.category.includes("Substance abuse")) {
-              category = "Drug Violations";
-              subCategory = d.category.includes("repeated")
-                ? "Substance abuse, more than once"
-                : "Substance abuse";
-            } else if (d.category.includes("In-game violence")) {
-              category = "Conduct Violations";
-              subCategory = "In-game violence";
-            } else if (d.category.includes("Personal conduct")) {
-              category = "Conduct Violations";
-              subCategory = "Personal conduct";
-            } else {
-              return null;
-            }
-
-            return {
-              name: d.name,
-              team: d.team,
-              games: games,
-              year: +d.year,
-              description: d.desc,
-              category: category,
-              subCategory: subCategory,
-              source: d.source,
-            };
-          })
-          .filter((d) => d);
-      }
-
-      function populateTeamDropdown(data) {
-        const teams = Array.from(new Set(data.map((d) => d.team))).sort();
-        const teamSelect = d3.select("#team-filter");
-        teams.forEach((team) => {
-          teamSelect.append("option").attr("value", team).text(team);
-        });
-      }
-
-      function applyFilters(data) {
-        const yearVal = d3.select("#year-filter").property("value");
-        const lengthVal = d3.select("#length-filter").property("value");
-        const teamVal = d3.select("#team-filter").property("value");
-
-        return data.filter((d) => {
-          let pass = true;
-
-          if (yearVal !== "all") {
-            const [start, end] = yearVal.split("-").map(Number);
-            pass = pass && d.year >= start && d.year <= end;
-          }
-
-<<<<<<< HEAD
+
+          return {
+            name: d.name,
+            team: d.team,
+            games: games,
+            year: +d.year,
+            description: d.desc,
+            category: category,
+            subCategory: subCategory,
+            source: d.source,
+          };
+        })
+        .filter((d) => d);
+    }
+
+    function populateTeamDropdown(data) {
+      const teams = Array.from(new Set(data.map((d) => d.team))).sort();
+      const teamSelect = d3.select("#team-filter");
+      teams.forEach((team) => {
+        teamSelect.append("option").attr("value", team).text(team);
+      });
+    }
+
+    function applyFilters(data) {
+      const yearVal = d3.select("#year-filter").property("value");
+      const lengthVal = d3.select("#length-filter").property("value");
+      const teamVal = d3.select("#team-filter").property("value");
+
+      return data.filter((d) => {
+        let pass = true;
+
+        if (yearVal !== "all") {
+          const [start, end] = yearVal.split("-").map(Number);
+          pass = pass && d.year >= start && d.year <= end;
+        }
+
+        if (lengthVal !== "all") {
+          if (lengthVal === "short") pass = pass && d.games <= 4;
+          if (lengthVal === "medium")
+            pass = pass && d.games >= 5 && d.games <= 10;
+          if (lengthVal === "long") pass = pass && d.games > 10;
+        }
+
+        if (teamVal !== "all") {
+          pass = pass && d.team === teamVal;
+        }
+
         return pass;
       });
     }
@@ -577,81 +369,82 @@
 
       const filtered = applyFilters(data);
 
-      const x = d3
+      const y = d3
         .scaleBand()
-        .domain([...new Set(filtered.map(d => d.subCategory))])
-        .range([0, width])
+        .domain([...new Set(filtered.map((d) => d.subCategory))])
+        .range([0, height]) // correct vertical range
         .padding(0.3);
 
-      const maxGameInFiltered = d3.max(filtered, d => d.games);
-      const includeIndef = filtered.some(d => d.games === 40);
+      const maxGameInFiltered = d3.max(filtered, (d) => d.games);
+      const includeIndef = filtered.some((d) => d.games === 40);
       const yMax = includeIndef ? 40 : Math.ceil(maxGameInFiltered / 10) * 10;
-
-      const y = d3.scaleLog().domain([1, yMax]).range([height, 0]);
-
-      svg.append("g")
+      const x = d3.scaleLinear().domain([0, yMax]).range([0, width]); // horizontal range
+
+      svg
+        .append("g")
         .attr("transform", `translate(0,${height})`)
-        .call(d3.axisBottom(x))
-        .selectAll("text")
-        .attr("transform", "rotate(-40)")
-        .style("text-anchor", "end");
-
-      const yAxis = d3.axisLeft(y)
+        .call(d3.axisBottom(x));
+
+      const xAxis = d3
+        .axisLeft(y)
         .tickValues(d3.range(0, yMax + 1, 5))
-        .tickFormat(d => (d === 40 ? "Indef." : d));
-
-      svg.append("g").call(yAxis);
+        .tickFormat((d) => (d === 40 ? "Indef." : d));
+
+      svg.append("g").call(d3.axisLeft(y));
 
       // Y-axis label
-      svg.append("text")
-        .attr("transform", `rotate(-90)`)
+      svg
+        .append("text")
         .attr("x", -height / 2)
         .attr("y", -50)
         .attr("text-anchor", "middle")
         .attr("font-size", "14px")
-        .text("Number of Games Suspended");
+        .attr("transform", "rotate(-90)")
+        .text("Violation Categories");
 
       // X-axis label
-      svg.append("text")
+      svg
+        .append("text")
         .attr("x", width / 2)
-        .attr("y", height + 90)
+        .attr("y", height + 50)
         .attr("text-anchor", "middle")
         .attr("font-size", "14px")
-        .text("Violation Categories");
+        .text("Number of Games Suspended");
 
       // Group data by (subCategory, games)
       const groupMap = new Map();
-      filtered.forEach(d => {
+      filtered.forEach((d) => {
         const key = `${d.subCategory}|${d.games}`;
         if (!groupMap.has(key)) groupMap.set(key, []);
         groupMap.get(key).push(d);
       });
-=======
-          if (lengthVal !== "all") {
-            if (lengthVal === "short") pass = pass && d.games <= 4;
-            if (lengthVal === "medium")
-              pass = pass && d.games >= 5 && d.games <= 10;
-            if (lengthVal === "long") pass = pass && d.games > 10;
-          }
->>>>>>> 400d71ee
-
-          if (teamVal !== "all") {
-            pass = pass && d.team === teamVal;
-          }
-
-<<<<<<< HEAD
+
+      // Find max count per subCategory
+      const maxCountsBySubCategory = {};
+      groupMap.forEach((group, key) => {
+        const [subCategory] = key.split("|");
+        if (
+          !maxCountsBySubCategory[subCategory] ||
+          group.length > maxCountsBySubCategory[subCategory]
+        ) {
+          maxCountsBySubCategory[subCategory] = group.length;
+        }
+      });
+
       // Log scale for circle size
-      const sizeScale = d3.scaleLog()
-        .domain([1, d3.max([...groupMap.values()].map(g => g.length))])
+      const sizeScale = d3
+        .scaleLog()
+        .domain([1, d3.max([...groupMap.values()].map((g) => g.length))])
         .range([5, 20]);
 
+      // Draw circles
       groupMap.forEach((group, key) => {
         const [subCategory, gamesStr] = key.split("|");
         const games = +gamesStr;
-        const d = group[0];
+        const d = group[0]; // Use first element for category/team info
         const count = group.length;
-        const xPos = x(subCategory) + x.bandwidth() / 2;
-        const yPos = y(games);
+        const xPos = x(games);
+        const yPos = y(subCategory) + y.bandwidth() / 2;
 
         svg.append("circle")
           .attr("cx", xPos)
@@ -663,130 +456,22 @@
             d3.select(this).attr("stroke", "#FFB612").attr("stroke-width", 2).attr("fill", "red");
             d3.selectAll(".hover-tooltip").remove();
 
-            const matches = filtered.filter(item => item.subCategory === d.subCategory && item.games === d.games);
-
-            d3.select("body").append("div")
+            const matches = filtered.filter(
+              (item) =>
+                item.subCategory === d.subCategory && item.games === d.games
+            );
+
+            d3
+              .select("body")
+              .append("div")
               .attr("class", "tooltip hover-tooltip")
               .style("left", `${event.pageX + 10}px`)
-              .style("top", `${event.pageY - 30}px`)
-              .html(`
-=======
-          return pass;
-        });
-      }
-
-      function updateVis(data) {
-        svg.selectAll("*").remove();
-
-        const filtered = applyFilters(data);
-
-        const y = d3
-          .scaleBand()
-          .domain([...new Set(filtered.map((d) => d.subCategory))])
-          .range([0, height]) // correct vertical range
-          .padding(0.3);
-
-        const maxGameInFiltered = d3.max(filtered, (d) => d.games);
-        const includeIndef = filtered.some((d) => d.games === 40);
-        const yMax = includeIndef ? 40 : Math.ceil(maxGameInFiltered / 10) * 10;
-        const x = d3.scaleLinear().domain([0, yMax]).range([0, width]); // horizontal range
-
-        svg
-          .append("g")
-          .attr("transform", `translate(0,${height})`)
-          .call(d3.axisBottom(x));
-
-        const xAxis = d3
-          .axisLeft(y)
-          .tickValues(d3.range(0, yMax + 1, 5))
-          .tickFormat((d) => (d === 40 ? "Indef." : d));
-
-        svg.append("g").call(d3.axisLeft(y));
-
-        // Y-axis label
-        svg
-          .append("text")
-          .attr("x", -height / 2)
-          .attr("y", -50)
-          .attr("text-anchor", "middle")
-          .attr("font-size", "14px")
-          .attr("transform", "rotate(-90)")
-          .text("Violation Categories");
-
-        // X-axis label
-        svg
-          .append("text")
-          .attr("x", width / 2)
-          .attr("y", height + 50)
-          .attr("text-anchor", "middle")
-          .attr("font-size", "14px")
-          .text("Number of Games Suspended");
-
-        // Group data by (subCategory, games)
-        const groupMap = new Map();
-        filtered.forEach((d) => {
-          const key = `${d.subCategory}|${d.games}`;
-          if (!groupMap.has(key)) groupMap.set(key, []);
-          groupMap.get(key).push(d);
-        });
-
-        // Find max count per subCategory
-        const maxCountsBySubCategory = {};
-        groupMap.forEach((group, key) => {
-          const [subCategory] = key.split("|");
-          if (
-            !maxCountsBySubCategory[subCategory] ||
-            group.length > maxCountsBySubCategory[subCategory]
-          ) {
-            maxCountsBySubCategory[subCategory] = group.length;
-          }
-        });
-
-        // Log scale for circle size
-        const sizeScale = d3
-          .scaleLog()
-          .domain([1, d3.max([...groupMap.values()].map((g) => g.length))])
-          .range([5, 20]);
-
-        // Draw circles
-        groupMap.forEach((group, key) => {
-          const [subCategory, gamesStr] = key.split("|");
-          const games = +gamesStr;
-          const d = group[0]; // Use first element for category/team info
-          const count = group.length;
-          const xPos = x(games);
-          const yPos = y(subCategory) + y.bandwidth() / 2;
-
-          svg
-            .append("circle")
-            .attr("cx", xPos)
-            .attr("cy", yPos)
-            .attr("r", sizeScale(count))
-            .attr("fill", "#013369")
-            .attr("opacity", 0.7)
-            .on("mouseover", function (event) {
-              d3.select(this).attr("stroke", "#FFB612").attr("stroke-width", 2);
-              d3.selectAll(".hover-tooltip").remove();
-
-              const matches = filtered.filter(
-                (item) =>
-                  item.subCategory === d.subCategory && item.games === d.games
-              );
-
-              d3
-                .select("body")
-                .append("div")
-                .attr("class", "tooltip hover-tooltip")
-                .style("left", `${event.pageX + 10}px`)
-                .style("top", `${event.pageY - 30}px`).html(`
->>>>>>> 400d71ee
+              .style("top", `${event.pageY - 30}px`).html(`
                         <div class="preview-header">${d.subCategory}</div>
-                        <div><strong>Games Suspended:</strong> ${
-                          d.games === 40 ? "Indefinite" : d.games
-                        }</div>
+                        <div><strong>Games Suspended:</strong> ${d.games === 40 ? "Indefinite" : d.games
+                }</div>
                         <div><strong>Players:</strong> ${matches.length}</div>
                     `);
-<<<<<<< HEAD
           })
           .on("mouseout", function () {
             d3.select(this).attr("stroke", null).attr("fill", "orange");
@@ -797,81 +482,68 @@
           });
       });
     }
-=======
-            })
-            .on("mouseout", function () {
-              d3.select(this).attr("stroke", null);
-              d3.selectAll(".hover-tooltip").remove();
-            })
-            .on("click", function (event) {
-              showTooltip(event, d, filtered);
-            });
-        });
-      }
->>>>>>> 400d71ee
-
-      function showTooltip(event, d, data) {
-        d3.selectAll(".tooltip").remove();
-
-        const matches = data.filter(
-          (item) => item.subCategory === d.subCategory && item.games === d.games
-        );
-
-        const tooltip = d3
-          .select("body")
-          .append("div")
-          .attr("class", "tooltip click-tooltip")
-          .style("left", `${event.pageX + 10}px`)
-          .style("top", `${event.pageY - 30}px`);
-
-        // Header with count
-        tooltip.html(`
+
+    function showTooltip(event, d, data) {
+      d3.selectAll(".tooltip").remove();
+
+      const matches = data.filter(
+        (item) => item.subCategory === d.subCategory && item.games === d.games
+      );
+
+      const tooltip = d3
+        .select("body")
+        .append("div")
+        .attr("class", "tooltip click-tooltip")
+        .style("left", `${event.pageX + 10}px`)
+        .style("top", `${event.pageY - 30}px`);
+
+      // Header with count
+      tooltip.html(`
         <div class="tooltip-header">
-          ${d.subCategory} (${d.games === 40 ? "Indef." : d.games} ${
-          d.games === 1 ? "game" : "games"
+          ${d.subCategory} (${d.games === 40 ? "Indef." : d.games} ${d.games === 1 ? "game" : "games"
         })
 
           <button class="close-btn" id="close-tooltip">&times;</button>
         </div>
-        <div style="margin-bottom: 10px;"><strong>Total players:</strong> ${
-          matches.length
+        <div style="margin-bottom: 10px;"><strong>Total players:</strong> ${matches.length
         }</div>
       `);
 
-        // Add player cards
-        matches.forEach((item) => {
-          console.log(item);
-          tooltip.append("div").attr("class", "player-card").html(`
+      // Add player cards
+      matches.forEach((item) => {
+        console.log(item);
+        tooltip.append("div").attr("class", "player-card").html(`
           <strong>${item.name}</strong>
           <div><em>Team:</em> ${item.team}</div>
           <div><em>Year:</em> ${item.year}</div>
           <div><em>Description:</em> ${item.description}</div>
           <div><em>Source:</em> <a href="${item.source}" target="_blank">${item.source}</a></div>
         `);
-        });
-
-        // Close button inside the tooltip
-        d3.select("#close-tooltip").on("click", () => {
+      });
+
+      // Close button inside the tooltip
+      d3.select("#close-tooltip").on("click", () => {
+        tooltip.remove();
+        document.removeEventListener("click", outsideClickListener);
+      });
+
+      // Add outside click listener
+      setTimeout(() => {
+        document.addEventListener("click", outsideClickListener);
+      }, 0);
+
+      function outsideClickListener(event) {
+        const isInside = tooltip.node().contains(event.target);
+        if (!isInside) {
           tooltip.remove();
           document.removeEventListener("click", outsideClickListener);
-        });
-
-        // Add outside click listener
-        setTimeout(() => {
-          document.addEventListener("click", outsideClickListener);
-        }, 0);
-
-        function outsideClickListener(event) {
-          const isInside = tooltip.node().contains(event.target);
-          if (!isInside) {
-            tooltip.remove();
-            document.removeEventListener("click", outsideClickListener);
-          }
         }
       }
-
-      // Event listeners
-      d3.selectAll("select").on("change", () => updateVis(originalData));
-    </script>
-  </body>
+    }
+
+    // Event listeners
+    d3.selectAll("select").on("change", () => updateVis(originalData));
+  </script>
+</body>
+
 </html>